// Copyright 2021 The Kubeswitch authors
//
// Licensed under the Apache License, Version 2.0 (the "License");
// you may not use this file except in compliance with the License.
// You may obtain a copy of the License at
//
//      http://www.apache.org/licenses/LICENSE-2.0
//
// Unless required by applicable law or agreed to in writing, software
// distributed under the License is distributed on an "AS IS" BASIS,
// WITHOUT WARRANTIES OR CONDITIONS OF ANY KIND, either express or implied.
// See the License for the specific language governing permissions and
// limitations under the License.

package kubeconfigutil

import (
	"fmt"
<<<<<<< HEAD
	"github.com/pkg/errors"
=======
>>>>>>> 8f5a35dd
	"os"
	"path/filepath"
	"strings"

	"gopkg.in/yaml.v3"
)

const (
	// TemporaryKubeconfigDir is a constant for the directory where the switcher stores the temporary kubeconfig files
	TemporaryKubeconfigDir = "$HOME/.kube/.switch_tmp"
)

type Kubeconfig struct {
	path       string
	useTmpFile bool
	rootNode   *yaml.Node
}

// LoadCurrentKubeconfig loads the current kubeconfig
func LoadCurrentKubeconfig() (*Kubeconfig, error) {
	path, err := kubeconfigPath()
	if err != nil {
		return nil, err
	}
	return NewKubeconfigForPath(path)
}

// NewKubeconfigForPath creates a kubeconfig representation based on an existing kubeconfig
// given by the path argument
// This will overwrite the kubeconfig given by path when calling WriteKubeconfigFile()
func NewKubeconfigForPath(path string) (*Kubeconfig, error) {
	bytes, err := os.ReadFile(path)
	if err != nil {
		return nil, fmt.Errorf("failed to read kubeconfig file: %v", err)
	}
	return New(bytes, path, false)
}

// Create kubeconfig file in the temporary directory
func NewKubeconfig(kubeconfigData []byte) (*Kubeconfig, error) {
	return New(kubeconfigData, os.ExpandEnv(TemporaryKubeconfigDir), true)
}

// New creates a new Kubeconfig representation based on the given kubeconfig data
// the format is validated
func New(kubeconfigData []byte, path string, useTmpFile bool) (*Kubeconfig, error) {
	n := &yaml.Node{}
	if err := yaml.Unmarshal(kubeconfigData, n); err != nil {
		return nil, err
	}

	k := &Kubeconfig{
		rootNode:   n.Content[0],
		path:       path,
		useTmpFile: useTmpFile,
	}

	if k.rootNode.Kind != yaml.MappingNode {
		return nil, fmt.Errorf("kubeconfig file does not have expected format")
	}
	return k, nil
}

// SetContext sets the given context as a current context on the kubeconfig
// if the given context is an alias, then it also modifies the kubeconfig so that both the current-context
// as well as the contexts.context name are set to the alias (otherwise the current-context
// would point to a non-existing context name)
func (k *Kubeconfig) SetContext(currentContext, originalContextBeforeAlias string, prefix string) error {
	if len(originalContextBeforeAlias) > 0 {
		// currentContext variable already has an alias
		// get the original currentContext name to find and replace it with the alias

		// can originalContextBeforeAlias  still contain the prefix?
		//  - yes if this store is configured with prefix (FIX: then need to remove prefix!)
		//  - no if store disabled prefix (works today)
		if len(prefix) > 0 && strings.HasPrefix(originalContextBeforeAlias, prefix) {
			originalContextBeforeAlias = strings.TrimPrefix(originalContextBeforeAlias, fmt.Sprintf("%s/", prefix))
		}

		if err := k.ModifyContextName(originalContextBeforeAlias, currentContext); err != nil {
			return fmt.Errorf("failed to set currentContext on selected kubeconfig: %v", err)
		}
	}

	if err := k.ModifyCurrentContext(currentContext); err != nil {
		return fmt.Errorf("failed to set current context on selected kubeconfig: %v", err)
	}
	return nil
}

func (k *Kubeconfig) SetKubeswitchContext(context string) error {
	if err := k.ModifyKubeswitchContext(context); err != nil {
		return fmt.Errorf("failed to set switch context on selected kubeconfig: %v", err)
	}
	return nil
}

// SetGardenerStoreMetaInformation is a function to add meta information to kubeconfig which is required for subsequent runs of kubeswitch
// Only relevant to the Gardener store
func (k *Kubeconfig) SetGardenerStoreMetaInformation(landscapeIdentity, clusterType, project, name string) error {
	if err := k.ModifyGardenerLandscapeIdentity(landscapeIdentity); err != nil {
		return fmt.Errorf("failed to set Gardener meta information (Landscape Identity): %v", err)
	}

	if err := k.ModifyGardenerClusterType(clusterType); err != nil {
		return fmt.Errorf("failed to set Gardener meta information (Cluster Type): %v", err)
	}

	if err := k.ModifyGardenerProject(project); err != nil {
		return fmt.Errorf("failed to set Gardener meta information (project name): %v", err)
	}

	if err := k.ModifyGardenerClusterName(name); err != nil {
		return fmt.Errorf("failed to set Gardener meta information (Shoot/Seed name): %v", err)
	}
	return nil
}

func (k *Kubeconfig) SetNamespaceForCurrentContext(namespace string) error {
	currentContext := k.GetCurrentContext()
	if len(currentContext) == 0 {
		return fmt.Errorf("current-context is not set")
	}

	if err := k.SetNamespace(currentContext, namespace); err != nil {
		return fmt.Errorf("failed to set namespace %q: %v", namespace, err)
	}

	return nil
}

// WriteKubeconfigFile writes kubeconfig bytes to the local filesystem
// and returns the kubeconfig path
func (k *Kubeconfig) WriteKubeconfigFile() (string, error) {
	var (
		file *os.File
		err  error
	)
	// if we do not use a tmp file, then k.path is the path to a directory to create the tmp file in
	if k.useTmpFile {
		err = os.Mkdir(k.path, 0700)
		if err != nil && !os.IsExist(err) {
			return "", err
		}

		// write temporary kubeconfig file
		file, err = os.CreateTemp(k.path, "config.*.tmp")
		if err != nil {
			return "", err
		}
	} else {
		file, err = os.OpenFile(k.path, os.O_CREATE|os.O_WRONLY|os.O_TRUNC, 0644)
		if err != nil {
			return "", fmt.Errorf("failed to open existing kubeconfig file: %v", err)
		}
	}

	enc := yaml.NewEncoder(file)
	enc.SetIndent(0)

	if err := enc.Encode(k.rootNode); err != nil {
		return "", err
	}

	return file.Name(), nil
}

func (k *Kubeconfig) GetBytes() ([]byte, error) {
	return yaml.Marshal(k.rootNode)
}

func kubeconfigPath() (string, error) {
	// KUBECONFIG env var
	if v := os.Getenv("KUBECONFIG"); v != "" {
		list := filepath.SplitList(v)
		if len(list) > 1 {
			// TODO KUBECONFIG=file1:file2 currently not supported
			return "", errors.New("multiple files in KUBECONFIG are currently not supported")
		}
		return v, nil
	}

	// default path
	home := os.Getenv("HOME")
	if home == "" {
		return "", errors.New("HOME environment variable not set")
	}
	return filepath.Join(home, ".kube", "config"), nil
}<|MERGE_RESOLUTION|>--- conflicted
+++ resolved
@@ -16,10 +16,9 @@
 
 import (
 	"fmt"
-<<<<<<< HEAD
+
 	"github.com/pkg/errors"
-=======
->>>>>>> 8f5a35dd
+
 	"os"
 	"path/filepath"
 	"strings"
